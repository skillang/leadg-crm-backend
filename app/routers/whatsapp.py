# app/routers/whatsapp.py - Enhanced with Real-time Mark-as-Read Functionality

from fastapi import APIRouter, Depends, HTTPException, BackgroundTasks, Request
from pydantic import BaseModel
from typing import Optional, Dict, List, Any
import httpx
import logging
from datetime import datetime
from app.services.communication_service import CommunicationService
from ..utils.dependencies import get_current_user
from ..config.settings import settings
from ..config.database import get_database
from ..services.whatsapp_message_service import whatsapp_message_service
from ..schemas.whatsapp_chat import (
    SendChatMessageRequest, MarkMessagesReadRequest, ChatHistoryRequest,
    ActiveChatsRequest, WebhookPayloadRequest, WebhookProcessingResponse,
    ChatHistoryResponse, ActiveChatsResponse, SendMessageResponse,
    MarkReadResponse, WhatsAppErrorResponse
)
import os
import time
from ..decorators.timezone_decorator import convert_dates_to_ist

logger = logging.getLogger(__name__)
router = APIRouter(tags=["WhatsApp Integration"])

# ================================
# CONFIGURATION
# ================================

WHATSAPP_CONFIG = {
    "base_url": os.getenv("WHATSAPP_BASE_URL", "https://wa.mydreamstechnology.in/api"),
    "license_number": os.getenv("WHATSAPP_LICENSE_NUMBER", ""),
    "api_key": os.getenv("WHATSAPP_API_KEY", "")
}

CMS_CONFIG = {
    "base_url": os.getenv("CMS_BASE_URL", "https://cms.skillang.com/api"),
    "templates_endpoint": os.getenv("CMS_TEMPLATES_ENDPOINT", "whatsapp-templates")
}

# ================================
# EXISTING PYDANTIC MODELS (Keep for backward compatibility)
# ================================

class SendTemplateRequest(BaseModel):
    template_name: str
    contact: str
    lead_name: str

class SendTextRequest(BaseModel):
    contact: str
    message: str

class ValidateContactRequest(BaseModel):
    contact: str

# ================================
# EXISTING UTILITY FUNCTIONS (Keep as-is)
# ================================

async def make_whatsapp_request(endpoint: str, params: Dict[str, Any]) -> Dict[str, Any]:
    """Make authenticated request to WhatsApp API"""
    # Add authentication parameters
    params.update({
        "LicenseNumber": WHATSAPP_CONFIG["license_number"],
        "APIKey": WHATSAPP_CONFIG["api_key"]
    })
    
    url = f"{WHATSAPP_CONFIG['base_url']}/{endpoint}"
    
    try:
        async with httpx.AsyncClient(timeout=30.0) as client:
            response = await client.get(url, params=params)
            response.raise_for_status()
            
            # Try to parse JSON response
            try:
                return response.json()
            except:
                return {"status": "success", "message": response.text}
                
    except httpx.HTTPError as e:
        logger.error(f"WhatsApp API error: {str(e)}")
        raise HTTPException(status_code=500, detail=f"WhatsApp API error: {str(e)}")
    except Exception as e:
        logger.error(f"Unexpected error: {str(e)}")
        raise HTTPException(status_code=500, detail=f"Unexpected error: {str(e)}")

async def fetch_templates_from_cms() -> List[Dict[str, Any]]:
    """Fetch WhatsApp templates from Strapi CMS"""
    url = f"{CMS_CONFIG['base_url']}/{CMS_CONFIG['templates_endpoint']}"
    
    try:
        async with httpx.AsyncClient(timeout=10.0) as client:
            response = await client.get(url)
            response.raise_for_status()
            data = response.json()
            
            # Extract templates from Strapi response format
            templates = data.get('data', [])
            
            # Filter only active templates
            active_templates = [
                template for template in templates 
                if template.get('Is_Active', False)
            ]
            
            return active_templates
            
    except Exception as e:
        logger.error(f"Failed to fetch templates from CMS: {str(e)}")
        # Return fallback templates if CMS is unavailable
        return [
            {
                "id": 1,
                "template_name": "nursing_promo_form_wa",
                "display_name": "Nursing Promo",
                "description": "form for nursing",
                "Is_Active": True
            },
            {
                "id": 2,
                "template_name": "lead_new",
                "display_name": "New lead",
                "description": "new lead welcome message",
                "Is_Active": True
            }
        ]

# ================================
# 🆕 NEW: WEBHOOK ENDPOINTS (Core Chat Functionality)
# ================================

@router.post("/webhook", response_model=WebhookProcessingResponse)
async def handle_whatsapp_webhook(
    request: Request,
    background_tasks: BackgroundTasks
):
    """
    Handle incoming WhatsApp webhook notifications from mydreamstechnology
    This endpoint receives real-time updates when customers send messages
    """
    try:
        # Get raw request body
        webhook_payload = await request.json()
        
        logger.info(f"Received WhatsApp webhook: {webhook_payload}")
        
        # Process webhook asynchronously for better performance
        background_tasks.add_task(
            whatsapp_message_service.process_incoming_webhook,
            webhook_payload
        )
        
        # Return immediate success response for webhook
        return WebhookProcessingResponse(
            success=True,
            processed_messages=0,  # Will be updated in background
            processed_statuses=0,
            errors=0,
            details={"status": "processing_in_background"}
        )
        
    except Exception as e:
        logger.error(f"Webhook processing error: {str(e)}")
        raise HTTPException(
            status_code=500, 
            detail=f"Webhook processing failed: {str(e)}"
        )

@router.get("/webhook")
async def verify_webhook(
    hub_mode: str = None,
    hub_challenge: str = None,
    hub_verify_token: str = None
):
    """
    Webhook verification endpoint (if required by mydreamstechnology)
    This is used during webhook setup to verify the endpoint
    """
    try:
        # Add your verification logic here if mydreamstechnology requires it
        # For now, just return the challenge
        if hub_mode == "subscribe" and hub_challenge:
            logger.info("Webhook verification successful")
            return {"hub_challenge": hub_challenge}
        
        raise HTTPException(status_code=400, detail="Invalid webhook verification")
        
    except Exception as e:
        logger.error(f"Webhook verification error: {str(e)}")
        raise HTTPException(status_code=400, detail="Webhook verification failed")

# ================================
# 🆕 NEW: CHAT MANAGEMENT ENDPOINTS
# ================================

@router.get("/active-chats", response_model=ActiveChatsResponse)
@convert_dates_to_ist(['last_activity', 'timestamp'])
async def get_active_chats(
    limit: int = 50,
    include_unread_only: bool = False,
    current_user: Dict[str, Any] = Depends(get_current_user)
):
    """
    Get list of leads with recent WhatsApp activity
    Users see only their assigned leads, admins see all leads with WhatsApp activity
    """
    try:
        result = await whatsapp_message_service.get_active_chats(
            current_user=current_user,
            limit=limit
        )
        
        return result
        
    except Exception as e:
        logger.error(f"Error fetching active chats: {str(e)}")
        raise HTTPException(
            status_code=500,
            detail=f"Failed to fetch active chats: {str(e)}"
        )

@router.get("/lead-messages/{lead_id}", response_model=ChatHistoryResponse)
@convert_dates_to_ist(['timestamp', 'last_activity', 'created_at'])
async def get_lead_whatsapp_history(
    lead_id: str,
    limit: int = 50,
    offset: int = 0,
    auto_mark_read: bool = True,  # 🆕 NEW: Auto-mark as read parameter
    current_user: Dict[str, Any] = Depends(get_current_user)
):
    """
    🆕 ENHANCED: Get WhatsApp message history with auto-mark-as-read functionality
    When user opens chat modal, automatically mark messages as read (icon turns grey)
    """
    try:
        result = await whatsapp_message_service.get_chat_history(
            lead_id=lead_id,
            limit=limit,
            offset=offset,
            current_user=current_user
        )
        
        # 🆕 NEW: Auto-mark as read when modal opens (WhatsApp-like behavior)
        if auto_mark_read and result.success:
            try:
                await whatsapp_message_service.mark_lead_as_read(
                    lead_id=lead_id,
                    current_user=current_user
                )
                logger.info(f"Auto-marked lead {lead_id} as read for user {current_user.get('email')}")
            except Exception as mark_read_error:
                # Don't fail the whole request if mark-as-read fails
                logger.warning(f"Failed to auto-mark lead {lead_id} as read: {str(mark_read_error)}")
        
        return result
        
    except Exception as e:
        logger.error(f"Error fetching chat history for lead {lead_id}: {str(e)}")
        raise HTTPException(
            status_code=500,
            detail=f"Failed to fetch chat history: {str(e)}"
        )

@router.post("/leads/{lead_id}/send", response_model=SendMessageResponse)
async def send_message_in_chat(
    lead_id: str,
    request: SendChatMessageRequest,
    current_user: Dict[str, Any] = Depends(get_current_user)
):
    """
    Send a message in an existing WhatsApp conversation
    Message is sent via WhatsApp API and stored in database for chat history
    """
    try:
        result = await whatsapp_message_service.send_and_store_message(
            lead_id=lead_id,
            message_content=request.message,
            current_user=current_user
        )
        
        return result
        
    except Exception as e:
        logger.error(f"Error sending message to lead {lead_id}: {str(e)}")
        raise HTTPException(
            status_code=500,
            detail=f"Failed to send message: {str(e)}"
        )

@router.patch("/messages/read", response_model=MarkReadResponse)
async def mark_messages_as_read(
    request: MarkMessagesReadRequest,
    current_user: Dict[str, Any] = Depends(get_current_user)
):
    """
    Mark WhatsApp messages as read and update unread counts
    This updates the lead's unread message counter
    """
    try:
        # Extract lead_id from first message (assuming all messages are from same lead)
        # In a real implementation, you might want to group by lead_id
        from ..config.database import get_database
        db = get_database()
        
        # Get lead_id from first message
        first_message = await db.whatsapp_messages.find_one(
            {"message_id": request.message_ids[0]}
        )
        
        if not first_message:
            raise HTTPException(status_code=404, detail="Message not found")
        
        lead_id = first_message["lead_id"]
        
        result = await whatsapp_message_service.mark_messages_as_read(
            lead_id=lead_id,
            message_ids=request.message_ids,
            current_user=current_user
        )
        
        return MarkReadResponse(
            success=result["success"],
            marked_count=result["marked_as_read"],
            lead_id=lead_id,
            new_unread_count=result.get("new_unread_count", 0),
            message_ids=result["message_ids"]
        )
        
    except Exception as e:
        logger.error(f"Error marking messages as read: {str(e)}")
        raise HTTPException(
            status_code=500,
            detail=f"Failed to mark messages as read: {str(e)}"
        )

# ================================
# 🆕 NEW: REAL-TIME MARK-AS-READ ENDPOINTS
# ================================

@router.post("/leads/{lead_id}/mark-read")
async def mark_lead_as_read(
    lead_id: str,
    current_user: Dict[str, Any] = Depends(get_current_user)
):
    """
    🆕 NEW: Mark entire lead conversation as read (for WhatsApp icon state management)
    Used when user clicks WhatsApp icon or opens modal - icon changes from green to grey
    Triggers real-time update to all connected users
    """
    try:
        result = await whatsapp_message_service.mark_lead_as_read(
            lead_id=lead_id,
            current_user=current_user
        )
        
        return {
            "success": True,
            "lead_id": lead_id,
            "marked_messages": result.get("marked_messages", 0),
            "icon_state": "grey",
            "message": "Lead marked as read successfully"
        }
        
    except Exception as e:
        logger.error(f"Error marking lead {lead_id} as read: {str(e)}")
        raise HTTPException(
            status_code=500,
            detail=f"Failed to mark lead as read: {str(e)}"
        )

@router.get("/leads/{lead_id}/unread-status")
async def get_lead_unread_status(
    lead_id: str,
    current_user: Dict[str, Any] = Depends(get_current_user)
):
    """
    🆕 NEW: Get unread status for a specific lead (for icon state)
    Returns whether the lead has unread messages (green/grey icon)
    """
    try:
        # Check lead access
        await whatsapp_message_service._check_lead_access(lead_id, current_user)
        
        db = get_database()
        
        # Get lead with unread status
        lead = await db.leads.find_one(
            {"lead_id": lead_id},
            {"whatsapp_has_unread": 1, "unread_whatsapp_count": 1, "name": 1}
        )
        
        if not lead:
            raise HTTPException(status_code=404, detail="Lead not found")
        
        has_unread = lead.get("whatsapp_has_unread", False)
        unread_count = lead.get("unread_whatsapp_count", 0)
        
        return {
            "success": True,
            "lead_id": lead_id,
            "lead_name": lead.get("name"),
            "has_unread": has_unread,
            "unread_count": unread_count,
            "icon_state": "green" if has_unread else "grey"
        }
        
    except Exception as e:
        logger.error(f"Error getting unread status for lead {lead_id}: {str(e)}")
        raise HTTPException(
            status_code=500,
            detail=f"Failed to get unread status: {str(e)}"
        )

# ================================
# 🆕 NEW: BULK UNREAD STATUS ENDPOINTS
# ================================

@router.get("/unread-status")
async def get_all_unread_status(
    current_user: Dict[str, Any] = Depends(get_current_user)
):
    """
    🆕 NEW: Get unread status for all leads user can access
    Used for initial page load to set all WhatsApp icon states
    """
    try:
        db = get_database()
        
        user_role = current_user.get("role", "user")
        user_email = current_user.get("email", "")
        
        # Build query based on user permissions
        if user_role == "admin":
            # Admin sees all leads with WhatsApp activity
            query = {"whatsapp_has_unread": True}
        else:
            # Regular user sees only assigned leads
            query = {
                "$or": [
                    {"assigned_to": user_email},
                    {"co_assignees": user_email}
                ],
                "whatsapp_has_unread": True
            }
        
        # Get leads with unread messages
        unread_leads = await db.leads.find(
            query,
            {
                "lead_id": 1, 
                "name": 1, 
                "unread_whatsapp_count": 1,
                "last_whatsapp_activity": 1
            }
        ).to_list(None)
        
        # Format response
        unread_list = []
        total_unread_count = 0
        
        for lead in unread_leads:
            lead_unread_count = lead.get("unread_whatsapp_count", 0)
            total_unread_count += lead_unread_count
            
            unread_list.append({
                "lead_id": lead["lead_id"],
                "lead_name": lead.get("name"),
                "unread_count": lead_unread_count,
                "last_activity": lead.get("last_whatsapp_activity")
            })
        
        return {
            "success": True,
            "unread_leads": [lead["lead_id"] for lead in unread_leads],
            "unread_details": unread_list,
            "total_unread_leads": len(unread_leads),
            "total_unread_messages": total_unread_count
        }
        
    except Exception as e:
        logger.error(f"Error getting unread status: {str(e)}")
        raise HTTPException(
            status_code=500,
            detail=f"Failed to get unread status: {str(e)}"
        )

# ================================
# 🆕 NEW: WHATSAPP STATISTICS & MONITORING
# ================================

@router.get("/stats")
async def get_whatsapp_statistics(
    current_user: Dict[str, Any] = Depends(get_current_user)
):
    """Get WhatsApp usage statistics for dashboard"""
    try:
        from ..config.database import get_database
        db = get_database()
        
        user_role = current_user.get("role", "user")
        user_email = current_user.get("email", "")
        
        # Base stats
        stats = {}
        
        if user_role == "admin":
            # Admin sees all statistics
            stats["total_messages"] = await db.whatsapp_messages.count_documents({})
            stats["incoming_messages"] = await db.whatsapp_messages.count_documents({"direction": "incoming"})
            stats["outgoing_messages"] = await db.whatsapp_messages.count_documents({"direction": "outgoing"})
            stats["total_unread"] = await db.whatsapp_messages.count_documents({
                "direction": "incoming", 
                "is_read": False
            })
            stats["active_conversations"] = await db.leads.count_documents({
                "whatsapp_message_count": {"$gt": 0}
            })
        else:
            # Regular user sees only their assigned leads' stats
            user_leads = await db.leads.find({
                "$or": [
                    {"assigned_to": user_email},
                    {"co_assignees": user_email}
                ]
            }).to_list(length=None)
            
            user_lead_ids = [lead["lead_id"] for lead in user_leads]
            
            stats["total_messages"] = await db.whatsapp_messages.count_documents({
                "lead_id": {"$in": user_lead_ids}
            })
            stats["incoming_messages"] = await db.whatsapp_messages.count_documents({
                "lead_id": {"$in": user_lead_ids},
                "direction": "incoming"
            })
            stats["outgoing_messages"] = await db.whatsapp_messages.count_documents({
                "lead_id": {"$in": user_lead_ids},
                "direction": "outgoing"
            })
            stats["total_unread"] = await db.whatsapp_messages.count_documents({
                "lead_id": {"$in": user_lead_ids},
                "direction": "incoming",
                "is_read": False
            })
            stats["active_conversations"] = len([
                lead for lead in user_leads 
                if lead.get("whatsapp_message_count", 0) > 0
            ])
        
        # Messages today
        today_start = datetime.utcnow().replace(hour=0, minute=0, second=0, microsecond=0)
        stats["messages_today"] = await db.whatsapp_messages.count_documents({
            "timestamp": {"$gte": today_start}
        })
        
        return {
            "success": True,
            **stats
        }
        
    except Exception as e:
        logger.error(f"Error fetching WhatsApp statistics: {str(e)}")
        raise HTTPException(
            status_code=500,
            detail=f"Failed to fetch statistics: {str(e)}"
        )

# ================================
# EXISTING ENDPOINTS (Keep for backward compatibility)
# ================================

@router.get("/account/status")
async def check_account_status(current_user: Dict[str, Any] = Depends(get_current_user)):
    """Check WhatsApp account validity"""
    try:
        result = await make_whatsapp_request("accountvalidity.php", {})
        return {
            "success": True,
            "data": result,
            "message": "Account status checked successfully"
        }
    except Exception as e:
        return {
            "success": False,
            "error": str(e)
        }

@router.post("/validate-contact")
async def validate_contact(
    request: ValidateContactRequest,
    current_user: Dict[str, Any] = Depends(get_current_user)
):
    """Check if contact number is valid for WhatsApp"""
    try:
        result = await make_whatsapp_request("conversationvalidity.php", {
            "Contact": request.contact
        })
        return {
            "success": True,
            "data": result,
            "contact": request.contact,
            "message": "Contact validation completed"
        }
    except Exception as e:
        return {
            "success": False,
            "error": str(e),
            "contact": request.contact
        }

@router.get("/templates")
async def get_available_templates(current_user: Dict[str, Any] = Depends(get_current_user)):
    """Get available WhatsApp templates from CMS"""
    try:
        templates = await fetch_templates_from_cms()
        
        # Format for frontend consumption
        formatted_templates = [
            {
                "id": template["id"],
                "template_name": template["template_name"],
                "display_name": template["display_name"],
                "body": template["body"],
                "is_active": template["Is_Active"]
            }
            for template in templates
        ]
        
        return {
            "success": True,
            "templates": formatted_templates,
            "total": len(formatted_templates),
            "message": "Templates fetched successfully"
        }
        
    except Exception as e:
        logger.error(f"Error fetching templates: {str(e)}")
        raise HTTPException(status_code=500, detail=f"Failed to fetch templates: {str(e)}")

@router.post("/send-template")
async def send_template_to_lead(
    request: SendTemplateRequest,
    current_user: Dict[str, Any] = Depends(get_current_user)
):
    """Send WhatsApp template message and store in database for chat history"""
    try:
        # 1. Send template via WhatsApp API (existing code)
        whatsapp_params = {
            "Contact": request.contact,
            "Template": request.template_name,
            "Param": request.lead_name  # Single parameter (lead name)
        }
        
        result = await make_whatsapp_request("sendtemplate.php", whatsapp_params)
        
<<<<<<< HEAD
        # 2. Store the outgoing template message in database
        if result:  # If template sent successfully
=======
        # 2. 🔥 FIXED: Check for API errors before proceeding
        api_response = result.get("ApiResponse", "")
        api_message = result.get("ApiMessage", {})
        
        # Check if the WhatsApp API returned an error
        if api_response == "Fail" or api_message.get("Status") == "Error":
            error_details = api_message.get("ErrorMessage", {})
            error_message = "WhatsApp API error"
            
            # Extract specific error message
            if isinstance(error_details, dict) and "error" in error_details:
                error_info = error_details["error"]
                error_message = error_info.get("message", error_message)
                error_code = error_info.get("code", "")
                if error_code:
                    error_message = f"Error {error_code}: {error_message}"
            
            logger.error(f"WhatsApp API error for template {request.template_name}: {error_message}")
            
            # Return error response - DON'T store message in database
            return {
                "success": False,  # 🔥 KEY CHANGE: success = False for errors
                "error": error_message,
                "data": result,
                "template_name": request.template_name,
                "contact": request.contact,
                "lead_name": request.lead_name,
                "message": f"Failed to send template: {error_message}"  # 🔥 Clear error message
            }
        
        # 3. Only store message if WhatsApp API was successful
        if result and api_response != "Fail":  # 🔥 Additional check
>>>>>>> 4c0d9a4c
            # Create readable message content for storage
            template_content = f"Template: {request.template_name} (Lead: {request.lead_name})"
            
            await store_outgoing_message(
                contact=request.contact,
                message_content=template_content,
                message_type="template",
                current_user=current_user,
                api_result=result,
                template_name=request.template_name
            )
        
        # 4. Return success response
        return {
            "success": True,  # 🔥 Only True when actually successful
            "data": result,
            "template_name": request.template_name,
            "contact": request.contact,
            "lead_name": request.lead_name,
            "message": "Template message sent successfully"  # 🔥 Success message
        }
        
    except Exception as e:
        logger.error(f"Error sending template: {str(e)}")
        # 🔥 Return proper error response for exceptions too
        return {
            "success": False,
            "error": str(e),
            "template_name": request.template_name,
            "contact": request.contact,
            "lead_name": request.lead_name,
            "message": f"Failed to send template: {str(e)}"
        }

@router.post("/send-text")
async def send_text_message(
    request: SendTextRequest,
    current_user: Dict[str, Any] = Depends(get_current_user)
):
    """Send WhatsApp text message and store in database for chat history"""
    try:
        # 1. Send text message via WhatsApp API (existing code)
        whatsapp_params = {
            "Contact": request.contact,
            "Message": request.message
        }
        
        result = await make_whatsapp_request("sendtextmessage.php", whatsapp_params)
        
        # 2. Store the outgoing message in database
        if result:  # If message sent successfully
            await store_outgoing_message(
                contact=request.contact,
                message_content=request.message,
                message_type="text",
                current_user=current_user,
                api_result=result
            )
        
        return {
            "success": True,
            "data": result,
            "contact": request.contact,
            "message": "Text message sent and stored successfully"
        }
        
    except Exception as e:
        logger.error(f"Error sending text message: {str(e)}")
        raise HTTPException(status_code=500, detail=f"Failed to send text message: {str(e)}")
    
async def store_outgoing_message(
    contact: str,
    message_content: str,
    message_type: str,
    current_user: Dict[str, Any],
    api_result: Dict[str, Any],
    template_name: Optional[str] = None
):
    """Store outgoing WhatsApp message in database"""
    try:
        print(f"🔍 DEBUG: store_outgoing_message called for contact: {contact}")
        db = get_database()
        
        # Clean the contact number
        clean_contact = contact.strip().replace(" ", "").replace("-", "")
        
        # Extract the 10-digit number (the actual phone number)
        if clean_contact.startswith("+91"):
            phone_10_digit = clean_contact[3:]  # Remove +91
        elif clean_contact.startswith("91") and len(clean_contact) == 12:
            phone_10_digit = clean_contact[2:]  # Remove 91
        else:
            phone_10_digit = clean_contact  # Already 10 digits
        
        print(f"🔍 DEBUG: Extracted 10-digit number: {phone_10_digit}")
        
        # Create all possible formats to search for
        possible_formats = [
            phone_10_digit,                    # 8531864229
            f"91{phone_10_digit}",             # 918531864229
            f"+91{phone_10_digit}",            # +918531864229
            f"+91 {phone_10_digit}",           # +91 8531864229
            contact.strip()                     # Original format
        ]
        
        print(f"🔍 DEBUG: Searching for formats: {possible_formats}")
        
        # Find lead by any of these phone number formats
        lead = await db.leads.find_one({
            "$or": [
                {"phoneNumber": {"$in": possible_formats}},
                {"contact_number": {"$in": possible_formats}},
                # Also try exact matches with field variations
                {"phoneNumber": phone_10_digit},
                {"contact_number": phone_10_digit},
                {"phoneNumber": f"91{phone_10_digit}"},
                {"contact_number": f"91{phone_10_digit}"},
                {"phoneNumber": f"+91{phone_10_digit}"},
                {"contact_number": f"+91{phone_10_digit}"}
            ]
        })
        
        print(f"🔍 DEBUG: Lead found: {lead is not None}")
        if lead:
            print(f"🔍 DEBUG: Lead ID: {lead.get('lead_id')}")
            print(f"🔍 DEBUG: Lead phone in DB: {lead.get('phoneNumber')} / {lead.get('contact_number')}")
        
        if not lead:
            logger.warning(f"No lead found for contact {contact}")
            return
        
        # Get user name for display
        user_name = f"{current_user.get('first_name', '')} {current_user.get('last_name', '')}".strip()
        if not user_name:
            user_name = current_user.get('email', 'Unknown User')
        
        # Use the original contact format for storage (keeps consistency with how message was sent)
        storage_phone = f"+91{phone_10_digit}" if not contact.startswith("+") else contact
        
        # Create message document
        message_doc = {
            "message_id": f"out_{int(time.time())}_{phone_10_digit}",  # Use 10-digit for unique ID
            "lead_id": lead.get("lead_id"),
            "phone_number": storage_phone,
            "direction": "outgoing",
            "message_type": message_type,
            "content": message_content,
            "timestamp": datetime.utcnow(),
            "status": "sent",
            "is_read": True,
            "sent_by_user_id": str(current_user.get("_id", "")),
            "sent_by_name": user_name,
            "media_url": None,
            "media_filename": None,
            "raw_webhook_data": {
                "api_response": api_result,
                "template_name": template_name,
                "sent_via": "crm_api",
                "original_contact_format": contact
            },
            "created_at": datetime.utcnow()
        }
        
        print(f"🔍 DEBUG: About to insert message: {message_doc['message_id']}")
        
        # Insert message
        result = await db.whatsapp_messages.insert_one(message_doc)
        
        print(f"🔍 DEBUG: Insert result: {result.inserted_id}")
        
        # Update lead's WhatsApp activity fields
        await db.leads.update_one(
            {"lead_id": lead.get("lead_id")},
            {
                "$set": {
                    "last_whatsapp_activity": datetime.utcnow(),
                    "last_whatsapp_message": message_content[:100],
                    "last_contacted": datetime.utcnow()  # Add this line
                },
                "$inc": {
                    "whatsapp_message_count": 1
                }
            }
        )
        await CommunicationService.log_whatsapp_communication(lead.get("lead_id"))
        
        logger.info(f"✅ Stored outgoing message for lead {lead.get('lead_id')}")
        
    except Exception as e:
        print(f"🔍 DEBUG: Error in store_outgoing_message: {str(e)}")
        logger.error(f"Error storing outgoing message: {str(e)}")
        import traceback
        print(f"🔍 DEBUG: Full traceback: {traceback.format_exc()}")<|MERGE_RESOLUTION|>--- conflicted
+++ resolved
@@ -656,43 +656,8 @@
         
         result = await make_whatsapp_request("sendtemplate.php", whatsapp_params)
         
-<<<<<<< HEAD
-        # 2. Store the outgoing template message in database
+        # 2. NEW: Store the outgoing template message in database
         if result:  # If template sent successfully
-=======
-        # 2. 🔥 FIXED: Check for API errors before proceeding
-        api_response = result.get("ApiResponse", "")
-        api_message = result.get("ApiMessage", {})
-        
-        # Check if the WhatsApp API returned an error
-        if api_response == "Fail" or api_message.get("Status") == "Error":
-            error_details = api_message.get("ErrorMessage", {})
-            error_message = "WhatsApp API error"
-            
-            # Extract specific error message
-            if isinstance(error_details, dict) and "error" in error_details:
-                error_info = error_details["error"]
-                error_message = error_info.get("message", error_message)
-                error_code = error_info.get("code", "")
-                if error_code:
-                    error_message = f"Error {error_code}: {error_message}"
-            
-            logger.error(f"WhatsApp API error for template {request.template_name}: {error_message}")
-            
-            # Return error response - DON'T store message in database
-            return {
-                "success": False,  # 🔥 KEY CHANGE: success = False for errors
-                "error": error_message,
-                "data": result,
-                "template_name": request.template_name,
-                "contact": request.contact,
-                "lead_name": request.lead_name,
-                "message": f"Failed to send template: {error_message}"  # 🔥 Clear error message
-            }
-        
-        # 3. Only store message if WhatsApp API was successful
-        if result and api_response != "Fail":  # 🔥 Additional check
->>>>>>> 4c0d9a4c
             # Create readable message content for storage
             template_content = f"Template: {request.template_name} (Lead: {request.lead_name})"
             
